--- conflicted
+++ resolved
@@ -1,5 +1,4 @@
 import pandas as pd
-from fontTools.t1Lib import write
 from pandas import DataFrame
 from typing import TypedDict, List, Dict, Any
 import numpy as np
@@ -9,15 +8,10 @@
 import sys
 import os
 from importlib.machinery import ModuleSpec
-from types import ModuleType, FunctionType
-from matplotlib.axes import Axes
+from types import ModuleType
 
 
 # CONSTANTS #######################################################################################
-<<<<<<< HEAD
-RAW_PRICES_FILEPATH: str = "./prices.txt"
-=======
->>>>>>> 7705ff25
 START_DAY: int = 0
 END_DAY: int = 0
 INSTRUMENT_POSITION_LIMIT: int = 10000
@@ -107,10 +101,7 @@
             end_day: int = 750,
             enable_commission: bool = True,
             graphs: List[str] = ["cum-pnl", "sharpe-heat-map", "daily-pnl"],
-<<<<<<< HEAD
-=======
             prices_filepath: str = "./prices.txt"
->>>>>>> 7705ff25
     ) -> None:
         self.strategy_filepath = strategy_filepath
         self.strategy_function_name = strategy_function_name
@@ -119,10 +110,7 @@
         self.end_day = end_day
         self.enable_commission = enable_commission
         self.graphs = graphs
-<<<<<<< HEAD
-=======
         self.prices_filepath: str = prices_filepath
->>>>>>> 7705ff25
 
 
 # HELPER FUNCTIONS ###############################################################################
@@ -426,11 +414,7 @@
 
         # Load prices data
         self.raw_prices_df: DataFrame = pd.read_csv(
-<<<<<<< HEAD
-            RAW_PRICES_FILEPATH, sep=r"\s+", header=None
-=======
             params.prices_filepath, sep=r"\s+", header=None
->>>>>>> 7705ff25
         )
 
         # Transpose the raw prices such that every index represents an instrument number and each
@@ -588,10 +572,6 @@
         params.start_day, params.end_day
     )
     backtester.show_dashboard(backtester_results, params.graphs)
-<<<<<<< HEAD
-
-=======
->>>>>>> 7705ff25
 
 if __name__ == "__main__":
     main()