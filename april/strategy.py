--- conflicted
+++ resolved
@@ -23,33 +23,13 @@
     {'pair': (12, 13), 'hedge_ratio': 1.077101},
     {'pair': (1, 33), 'hedge_ratio': 1.899301}
 ]
-<<<<<<< HEAD
+
 # --- CONSTANTS ---
 LOOKBACK_DAYS = 85
 Z_ENTRY_THRESHOLD = 0.08
 POSITION_SIZE = 10000
 
 def get_aprils_positions(prcSoFar):
-=======
-
-# CONSTANTS
-LOOKBACK_DAYS = 90    
-Z_ENTRY_THRESHOLD = 0.17 # Z-score level to enter a trade
-POSITION_SIZE = 10000
-
-def get_aprils_positions(prcSoFar, johns_trades):
-    """
-    Calculates the desired position for each instrument based on a rolling pairs trading strategy.
-    
-    Args:
-        prcSoFar (numpy.ndarray): A 2D array of prices, where rows are instruments (50)
-                                  and columns are days.
-    
-    Returns:
-        numpy.ndarray: A 1D array of length 50 with the desired integer positions.
-    """
-    # Initialize our desired positions to zero for all 50 instruments
->>>>>>> ff51828b
     final_positions = np.zeros(50)
     current_day_index = prcSoFar.shape[1]
     
@@ -89,15 +69,6 @@
             elif z_score < -Z_ENTRY_THRESHOLD:
                 final_positions[int(asset1_idx)] = position_asset1
                 final_positions[int(asset2_idx)] = -position_asset1 * hedge_ratio
-<<<<<<< HEAD
-            
             # 3. If the z-score is between the entry thresholds, our desired position is also zero.
             # The backtester will automatically flatten any open trades.
-            
-=======
-
-                # Readjust for john's trades
-                if johns_trades[asset2_idx] != 0: final_positions[asset2_idx] = 0
-                
->>>>>>> ff51828b
     return final_positions.astype(int)